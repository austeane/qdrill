--- conflicted
+++ resolved
@@ -530,7 +530,6 @@
 			expect(result).toBe(false);
 		});
 
-<<<<<<< HEAD
 		it('should handle database errors', async () => {
 			mockDb.query.mockRejectedValueOnce(new Error('Database error'));
 			// TODO: service.exists currently catches errors and returns false.
@@ -540,21 +539,7 @@
 			expect(result).toBe(false);
 			// await expect(service.exists(1)).rejects.toThrow('Database error'); // Ideal if service propagated
 		});
-=======
-                it('should handle database errors', async () => {
-                        mockDb.query.mockRejectedValueOnce(new Error('Database error'));
-
-                        const consoleErrorSpy = vi.spyOn(console, 'error').mockImplementation(() => {});
-
-                        const result = await service.exists(1);
-
-                        expect(consoleErrorSpy).toHaveBeenCalled();
-                        expect(result).toBe(false);
-
-                        consoleErrorSpy.mockRestore();
-                        // await expect(service.exists(1)).rejects.toThrow('Database error'); // Ideal if service propagated
-                });
->>>>>>> c36a33b6
+
 	});
 
 	describe('search', () => {
