--- conflicted
+++ resolved
@@ -223,6 +223,7 @@
 
 // Helper function to format drill items
 export function formatDrillItem(item, sectionId) {
+
 	// Determine if this is a one-off drill
 	// One-off drills have either:
 	// 1. type 'drill' with null drill_id and no drill object, or
@@ -511,7 +512,7 @@
 
 export function addDrillToPlan(drill, sectionId, options = {}) {
 	const { parallel_timeline = null, parallel_group_id = null } = options;
-
+	
 	addToHistory('ADD_DRILL', { drill, sectionId }, `Added "${drill.name}" to plan`);
 
 	sections.update((currentSections) => {
@@ -546,11 +547,7 @@
 }
 
 export function addFormationToPlan(formation, sectionId) {
-	addToHistory(
-		'ADD_FORMATION',
-		{ formation, sectionId },
-		`Added "${formation.name}" formation reference`
-	);
+	addToHistory('ADD_FORMATION', { formation, sectionId }, `Added "${formation.name}" formation reference`);
 
 	sections.update((currentSections) => {
 		const newSections = [...currentSections];
@@ -705,7 +702,7 @@
 	sections.update((currentSections) => {
 		const newSections = [...currentSections];
 		const section = newSections[sectionIndex];
-
+		
 		section.items[itemIndex] = {
 			...section.items[itemIndex],
 			parallel_timeline: newTimeline
@@ -719,17 +716,13 @@
 export function addParallelActivities(sectionId, activities) {
 	const groupId = `parallel-${Date.now()}`;
 	const timelines = Object.keys(activities);
-
-	addToHistory(
-		'ADD_PARALLEL_ACTIVITIES',
-		{ sectionId, activities, groupId },
-		'Added parallel activities'
-	);
-
+	
+	addToHistory('ADD_PARALLEL_ACTIVITIES', { sectionId, activities, groupId }, 'Added parallel activities');
+	
 	sections.update((currentSections) => {
 		const newSections = [...currentSections];
 		const targetSection = newSections.find((s) => s.id === sectionId);
-
+		
 		if (targetSection) {
 			// Add each position's activity
 			Object.entries(activities).forEach(([timeline, drill]) => {
@@ -748,7 +741,7 @@
 					targetSection.items.push(newItem);
 				}
 			});
-
+			
 			toast.push('Added parallel activities', {
 				theme: {
 					'--toastBackground': '#4CAF50',
@@ -756,7 +749,7 @@
 				}
 			});
 		}
-
+		
 		return newSections;
 	});
 }
@@ -1014,8 +1007,169 @@
 	return true; // Return true to indicate the modal should be closed
 }
 
+export function removeTimelineFromGroup(sectionId, parallelGroupId, timeline) {
+	sections.update((currentSections) => {
+		const section = currentSections.find((s) => s.id === sectionId);
+		if (!section) return currentSections;
+
+		// Find items in this timeline
+		const timelineItems = section.items.filter(
+			(item) => item.parallel_group_id === parallelGroupId && item.parallel_timeline === timeline
+		);
+
+		// If this is the last or second-to-last timeline, ungroup everything
+		const groupItems = section.items.filter((item) => item.parallel_group_id === parallelGroupId);
+		if (groupItems.length <= 2) {
+			return currentSections.map((s) => ({
+				...s,
+				items: s.items.map((item) => {
+					if (item.parallel_group_id === parallelGroupId) {
+						const { parallel_group_id, parallel_timeline, groupTimelines, ...rest } = item;
+						return {
+							...rest,
+							// Preserve these properties when ungrouping with prefixes
+							// This allows us to potentially recover them if the item is grouped again
+							// without interfering with the normal item structure
+							_previous_timeline: parallel_timeline,
+							_previous_color: item.timeline_color,
+							_previous_group_name: item.group_name
+						};
+					}
+					return item;
+				})
+			}));
+		}
+
+		// Remove items from this timeline
+		return currentSections.map((s) => ({
+			...s,
+			items: s.items
+				.filter(
+					(item) =>
+						!(item.parallel_group_id === parallelGroupId && item.parallel_timeline === timeline)
+				)
+				.map((item) => {
+					// Update groupTimelines for remaining items in the group
+					if (item.parallel_group_id === parallelGroupId) {
+						return {
+							...item,
+							groupTimelines: item.groupTimelines.filter((t) => t !== timeline),
+							// Preserve the group name and color when removing a timeline
+							group_name: item.group_name
+						};
+					}
+					return item;
+				})
+		}));
+	});
+
+	toast.push(`Removed ${getTimelineName(timeline)} timeline`);
+}
 
 // Timeline duration calculation
+export function getParallelBlockDuration(items, groupId) {
+	if (!groupId) return 0;
+
+	const groupItems = items.filter((item) => item.parallel_group_id === groupId);
+	if (!groupItems.length) return 0;
+
+	// Get all unique timelines in this group
+	const timelines = new Set(groupItems.map((item) => item.parallel_timeline));
+
+	// Calculate total duration for each timeline
+	const timelineDurations = Array.from(timelines).map((timeline) => {
+		const timelineItems = groupItems.filter((item) => item.parallel_timeline === timeline);
+		return timelineItems.reduce(
+			(total, item) => total + (parseInt(item.selected_duration || item.duration, 10) || 0),
+			0
+		);
+	});
+
+	// Return the maximum duration across all timelines
+	return Math.max(...timelineDurations);
+}
+
+// Cache for previous duration calculations to avoid duplicate warnings
+let lastDurationWarnings = new Map();
+
+export function calculateTimelineDurations(items, groupId) {
+	if (!groupId) return {};
+
+	// Get all items in this specific parallel group
+	const groupItems = items.filter((item) => item.parallel_group_id === groupId);
+	if (groupItems.length === 0) return {};
+
+	// Get the timelines that are actually used in this group
+	const firstItem = groupItems[0];
+	const groupTimelines = firstItem?.groupTimelines || [];
+
+	// Calculate duration for each timeline in this group
+	const durations = {};
+	groupTimelines.forEach((timeline) => {
+		const timelineItems = groupItems.filter((item) => item.parallel_timeline === timeline);
+		durations[timeline] = timelineItems.reduce(
+			(total, item) => total + (parseInt(item.selected_duration) || parseInt(item.duration) || 0),
+			0
+		);
+	});
+
+	// Find the maximum duration among the timelines in this group
+	const maxDuration = Math.max(...Object.values(durations), 0);
+
+	// Check for mismatches only within this group's timelines
+	const mismatches = [];
+	Object.entries(durations).forEach(([timeline, duration]) => {
+		if (duration < maxDuration) {
+			mismatches.push({
+				timeline,
+				difference: maxDuration - duration
+			});
+		}
+	});
+
+	// Create a unique warning signature for this group's mismatches
+	const warningSig = mismatches
+		.map((m) => `${m.timeline}:${m.difference}`)
+		.sort()
+		.join('|');
+
+	// Only show warning if the signature has changed or hasn't been shown for this group
+	if (
+		mismatches.length > 0 &&
+		(!lastDurationWarnings.has(groupId) || lastDurationWarnings.get(groupId) !== warningSig)
+	) {
+		const warningMessage = mismatches
+			.map(({ timeline, difference }) => `${getTimelineName(timeline)} (${difference}min shorter)`)
+			.join(', ');
+
+		// Store the current warning signature
+		lastDurationWarnings.set(groupId, warningSig);
+
+		// Show the toast
+		toast.push(`Timeline duration mismatch in group: ${warningMessage}`, {
+			theme: {
+				'--toastBackground': '#FFA500',
+				'--toastColor': 'black'
+			}
+		});
+	}
+
+	return durations;
+}
+
+// DEBUG function to check the state of the timeline names
+export function debugTimelineNames() {
+	const customNames = get(customTimelineNames);
+	console.log('[DEBUG] Current custom timeline names:', customNames);
+
+	console.log('[DEBUG] Current PARALLEL_TIMELINES:', JSON.stringify(PARALLEL_TIMELINES, null, 2));
+
+	Object.keys(DEFAULT_TIMELINE_NAMES).forEach((key) => {
+		console.log(`[DEBUG] Timeline ${key} name:`, getTimelineName(key));
+	});
+
+	return customNames;
+}
 
 // Create a derived store for total duration
 export const totalPlanDuration = derived(sections, ($sections) => {
@@ -1068,9 +1222,6 @@
  * @param {Array} items - The current array of items in the section.
  * @param {boolean} isGrouping - True if the drop target indicates grouping (e.g., dropping onto an item), false for reordering (dropping between items).
  * @returns {Array} The new array of items after the move.
-<<<<<<< HEAD
- */
-=======
  */
 export function handleDrillMove(sourceIndex, targetIndex, items, isGrouping) {
 	if (isGrouping) {
@@ -1319,5 +1470,4 @@
  */
 export function setSections(newSections) {
         sections.set(newSections);
-}
->>>>>>> a9a8a5c7
+}