<script>
	import { browser } from '$app/environment';
	import { page } from '$app/stores';
import { navigating } from '$app/stores';
import { onDestroy } from 'svelte';
	import Header from './Header.svelte';
	import './styles.css';
<<<<<<< HEAD
        import { SvelteToast, toast } from '@zerodevx/svelte-toast';
        import FeedbackButton from '$lib/components/FeedbackButton.svelte';
        import Spinner from '$lib/components/Spinner.svelte';
        import { apiFetch } from '$lib/utils/apiFetch.js';
=======
	import { SvelteToast, toast } from '@zerodevx/svelte-toast';
	import FeedbackButton from '$lib/components/FeedbackButton.svelte';
	import Spinner from '$lib/components/Spinner.svelte';
	import ErrorBoundary from '$lib/components/ErrorBoundary.svelte';
>>>>>>> 80d0589f
	import { inject } from '@vercel/analytics';
	import { injectSpeedInsights } from '@vercel/speed-insights/sveltekit';
	import { dev } from '$app/environment';
	import { onMount } from 'svelte';
	import { useSession } from '$lib/auth-client';

	inject({ mode: dev ? 'development' : 'production' });
	injectSpeedInsights();

	// Get session using Better Auth
const session = useSession();

let isNavigating = false;
const unsubNavigating = navigating.subscribe((v) => (isNavigating = !!v));
onDestroy(unsubNavigating);

	/** @type {import('./$types').LayoutData} */
	export let data;

	// Function to check and associate entities from sessionStorage
	async function checkAndAssociateEntities(sessionData) {
		if (!browser || !sessionData) return;

		const itemsToAssociate = [
			{ key: 'formationToAssociate', endpoint: '/api/formations' },
			{ key: 'drillToAssociate', endpoint: '/api/drills' },
			{ key: 'practicePlanToAssociate', endpoint: '/api/practice-plans' }
		];

		for (const item of itemsToAssociate) {
			const entityId = sessionStorage.getItem(item.key);
			if (entityId) {
                                try {
                                        console.log(`Found ${item.key} with ID ${entityId}, attempting to associate...`);
                                        await apiFetch(`${item.endpoint}/${entityId}/associate`, { method: 'POST' });
                                        console.log(`${item.key} ${entityId} associated successfully.`);
                                        // Optional: Show success toast
                                        // toast.push(`Successfully claimed your ${item.key.replace('ToAssociate', '')}.`);
                                } catch (error) {
                                        console.error(`Error during association call for ${item.key} ${entityId}:`, error);
                                        // Optional: Show error toast
                                        // toast.push('An error occurred while claiming your item.', { theme: { '--toastBackground': '#F56565', '--toastColor': 'white' } });
                                } finally {
                                        // Remove the item from sessionStorage regardless of success/failure
                                        sessionStorage.removeItem(item.key);
                                        console.log(`Removed ${item.key} from sessionStorage.`);
                                }
			}
		}
	}

	// Check on initial load (in case user was already logged in but association failed before)
	onMount(() => {
		if ($session.data) {
			checkAndAssociateEntities($session.data);
		}
	});

	// Check whenever the session data changes (e.g., after login)
	$: {
		if (browser && $session.data) {
			// Use timeout to ensure session is fully established after redirect
			setTimeout(() => checkAndAssociateEntities($session.data), 100);
		}
	}
</script>

<div class="flex flex-col min-h-screen">
        <a href="#main-content" class="skip-to-content">Skip to main content</a>
        <Header />

	<!-- Global Navigation Loading Indicator -->
<<<<<<< HEAD
	{#if $navigating}
		<div
			class="fixed top-0 left-0 right-0 z-50 h-1 bg-gradient-to-r from-blue-500 via-blue-600 to-blue-500 animate-pulse"
		>
			<div class="h-full bg-blue-400 animate-pulse opacity-75"></div>
		</div>
	{/if}
=======
       {#if isNavigating}
               <div
                       class="fixed top-0 left-0 right-0 z-50 h-1 bg-gradient-to-r from-blue-500 via-blue-600 to-blue-500 animate-pulse"
               >
                       <div class="h-full bg-blue-400 animate-pulse opacity-75"></div>
               </div>
       {/if}
>>>>>>> 80d0589f

        <main id="main-content" tabindex="-1" class="flex-1">
		<div class="container mx-auto px-4 py-8">
			<ErrorBoundary>
				<slot />
			</ErrorBoundary>
		</div>
	</main>

	<FeedbackButton />

	<SvelteToast />

	{#if $page.url.pathname === '/'}
		<footer class="py-4 bg-gray-100">
			<div class="container mx-auto text-center">
				<a href="/privacy-policy" class="text-blue-500 hover:text-blue-700 mr-4">Privacy Policy</a>
				<a href="/terms-of-service" class="text-blue-500 hover:text-blue-700">Terms of Service</a>
			</div>
		</footer>
	{/if}
</div>

<style>
	.flex {
		display: flex;
	}
	.flex-col {
		flex-direction: column;
	}
	.min-h-screen {
		min-height: 100vh;
	}
	.flex-1 {
		flex: 1;
	}
	main {
		display: flex;
		flex-direction: column;
		padding: 1rem;
		width: 100%;
		max-width: 64rem;
		margin: 0 auto;
		box-sizing: border-box;
	}
</style><|MERGE_RESOLUTION|>--- conflicted
+++ resolved
@@ -1,21 +1,15 @@
 <script>
 	import { browser } from '$app/environment';
 	import { page } from '$app/stores';
-import { navigating } from '$app/stores';
-import { onDestroy } from 'svelte';
+	import { navigating } from '$app/stores';
+	import { onDestroy } from 'svelte';
 	import Header from './Header.svelte';
 	import './styles.css';
-<<<<<<< HEAD
-        import { SvelteToast, toast } from '@zerodevx/svelte-toast';
-        import FeedbackButton from '$lib/components/FeedbackButton.svelte';
-        import Spinner from '$lib/components/Spinner.svelte';
-        import { apiFetch } from '$lib/utils/apiFetch.js';
-=======
 	import { SvelteToast, toast } from '@zerodevx/svelte-toast';
 	import FeedbackButton from '$lib/components/FeedbackButton.svelte';
 	import Spinner from '$lib/components/Spinner.svelte';
+	import { apiFetch } from '$lib/utils/apiFetch.js';
 	import ErrorBoundary from '$lib/components/ErrorBoundary.svelte';
->>>>>>> 80d0589f
 	import { inject } from '@vercel/analytics';
 	import { injectSpeedInsights } from '@vercel/speed-insights/sveltekit';
 	import { dev } from '$app/environment';
@@ -88,15 +82,6 @@
         <Header />
 
 	<!-- Global Navigation Loading Indicator -->
-<<<<<<< HEAD
-	{#if $navigating}
-		<div
-			class="fixed top-0 left-0 right-0 z-50 h-1 bg-gradient-to-r from-blue-500 via-blue-600 to-blue-500 animate-pulse"
-		>
-			<div class="h-full bg-blue-400 animate-pulse opacity-75"></div>
-		</div>
-	{/if}
-=======
        {#if isNavigating}
                <div
                        class="fixed top-0 left-0 right-0 z-50 h-1 bg-gradient-to-r from-blue-500 via-blue-600 to-blue-500 animate-pulse"
@@ -104,7 +89,6 @@
                        <div class="h-full bg-blue-400 animate-pulse opacity-75"></div>
                </div>
        {/if}
->>>>>>> 80d0589f
 
         <main id="main-content" tabindex="-1" class="flex-1">
 		<div class="container mx-auto px-4 py-8">
