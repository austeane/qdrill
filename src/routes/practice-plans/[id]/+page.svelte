<script>
	import { page } from '$app/stores';
	import { onMount } from 'svelte';
	import { writable } from 'svelte/store';
	import { get } from 'svelte/store';
	import Breadcrumb from '$lib/components/Breadcrumb.svelte';
	import Comments from '$lib/components/Comments.svelte';
	import UpvoteDownvote from '$lib/components/UpvoteDownvote.svelte';
	import Timeline from '../viewer/Timeline.svelte';
	import Section from '../viewer/Section.svelte';
	import DeletePracticePlan from '$lib/components/DeletePracticePlan.svelte';
       import GroupFilter from '$lib/components/practice-plan/GroupFilter.svelte';
       import { filterSectionsByGroup } from '$lib/utils/groupFilter.js';
	import { goto } from '$app/navigation';
	import { toast } from '@zerodevx/svelte-toast';
	import { apiFetch } from '$lib/utils/apiFetch.js';

	export let data;
	const { practicePlan } = data;

	// Store for tracking the current section
	const currentSectionId = writable(null);
<<<<<<< HEAD
	
       // Group filter state
       let selectedGroupFilter = 'All Groups';
=======

	// Position filter state
	let selectedPositions = ['CHASERS', 'BEATERS', 'SEEKERS'];
>>>>>>> 95e52428

	// Calculate total duration considering parallel activities
	$: totalDuration = practicePlan.sections.reduce((sum, section) => sum + section.duration, 0);

	// Check edit permissions
	$: userCanEdit =
		$page.data.session?.user?.id === practicePlan.created_by ||
		($page.data.session?.user?.id && practicePlan.is_editable_by_others);

	// Add this near the other state variables
	const isDescriptionExpanded = writable(true);

	// Intersection Observer setup for section tracking
	onMount(() => {
		const observer = new IntersectionObserver(
			(entries) => {
				entries.forEach((entry) => {
					if (entry.isIntersecting) {
						const sectionId = entry.target.getAttribute('data-section-id');
						currentSectionId.set(sectionId);
					}
				});
			},
			{
				rootMargin: '-50px 0px -50px 0px',
				threshold: 0.1
			}
		);

		// Observe all sections
		document.querySelectorAll('[data-section-id]').forEach((section) => {
			observer.observe(section);
		});

		return () => observer.disconnect();
	});

	// Handle section selection from timeline
	function handleSectionSelect(event) {
		const { sectionId } = event.detail;
		const section = document.querySelector(`[data-section-id="${sectionId}"]`);
		if (section) {
			section.scrollIntoView({ behavior: 'smooth' });
		}
	}

	// Format time for display
	function formatTime(timeStr) {
		if (!timeStr) return '';
		const [hours, minutes] = timeStr.split(':');
		const hour = parseInt(hours);
		const ampm = hour >= 12 ? 'PM' : 'AM';
		const hour12 = hour % 12 || 12;
		return `${hour12}:${minutes} ${ampm}`;
	}

	// Add minutes to a time string
	function addMinutes(timeStr, minutes) {
		const [hours, mins] = timeStr.split(':').map(Number);
		const date = new Date();
		date.setHours(hours, mins + minutes);
		return (
			date.getHours().toString().padStart(2, '0') +
			':' +
			date.getMinutes().toString().padStart(2, '0')
		);
	}
<<<<<<< HEAD
	
       // Handle group filter change
       function handleGroupFilterChange(event) {
               selectedGroupFilter = event.detail.filter;
       }

       // Filter sections based on selected group
       $: filteredSections = filterSectionsByGroup(practicePlan.sections, selectedGroupFilter);
=======

	// Handle position filter change
	function handlePositionFilterChange(event) {
		selectedPositions = event.detail.selectedPositions;
	}

	// Filter sections based on selected positions
	$: filteredSections = filterSectionsByPositions(practicePlan.sections, selectedPositions);

	function filterSectionsByPositions(sections, positions) {
		// If all positions are selected, return original sections
		if (positions.length === 3) {
			return sections;
		}

		return sections
			.map((section) => {
				const filteredItems = section.items.filter((item) => {
					// If item has no parallel_timeline, it's for everyone
					if (!item.parallel_timeline) {
						return true;
					}

					// Check if the item's timeline matches any selected position
					return positions.includes(item.parallel_timeline);
				});

				// If only one position is selected, remove parallel grouping
				if (positions.length === 1) {
					// Flatten parallel groups - just show items in sequence
					const processedItems = [];
					filteredItems.forEach((item) => {
						// Reset parallel group indicators for single position view
						processedItems.push({
							...item,
							parallel_group_id: null,
							parallel_timeline: null,
							group_timelines: null
						});
					});
					return {
						...section,
						items: processedItems
					};
				}

				// For multiple positions, we need to check each parallel group
				// to see if it still has multiple positions after filtering
				const processedItems = [];
				const parallelGroups = {};

				// First, group items by parallel_group_id
				filteredItems.forEach((item) => {
					if (item.parallel_group_id) {
						if (!parallelGroups[item.parallel_group_id]) {
							parallelGroups[item.parallel_group_id] = [];
						}
						parallelGroups[item.parallel_group_id].push(item);
					} else {
						// Non-parallel items go straight through
						processedItems.push(item);
					}
				});

				// Then check each parallel group
				Object.entries(parallelGroups).forEach(([groupId, groupItems]) => {
					// Count unique positions in this group after filtering
					const uniquePositions = new Set(
						groupItems.map((item) => item.parallel_timeline).filter(Boolean)
					);

					if (uniquePositions.size > 1) {
						// Multiple positions visible - keep parallel structure
						groupItems.forEach((item) => processedItems.push(item));
					} else {
						// Only one position visible in this group - flatten it
						groupItems.forEach((item) => {
							processedItems.push({
								...item,
								parallel_group_id: null,
								parallel_timeline: null,
								group_timelines: null
							});
						});
					}
				});

				// Sort items by their original order
				processedItems.sort((a, b) => {
					const indexA = filteredItems.indexOf(filteredItems.find((item) => item.id === a.id));
					const indexB = filteredItems.indexOf(filteredItems.find((item) => item.id === b.id));
					return indexA - indexB;
				});

				return {
					...section,
					items: processedItems
				};
			})
			.filter((section) => section.items.length > 0); // Remove empty sections
	}
>>>>>>> 95e52428

	// Calculate section start times
	function calculateSectionStartTime(sections, sectionIndex) {
		let currentTime = practicePlan.start_time?.slice(0, 5) || '09:00';
		for (let i = 0; i < sectionIndex; i++) {
			const section = sections[i];
			const sectionDuration = section.items.reduce(
				(total, item) => total + (item.duration || 0),
				0
			);
			currentTime = addMinutes(currentTime, sectionDuration);
		}
		return currentTime;
	}

	// Function to handle plan duplication
	async function handleDuplicate() {
		try {
			const result = await apiFetch(`/api/practice-plans/${practicePlan.id}/duplicate`, {
				method: 'POST'
			});

			toast.push('Practice plan duplicated successfully', {
				theme: {
					'--toastBackground': '#48BB78',
					'--toastBarBackground': '#2F855A'
				}
			});
			goto(`/practice-plans/${result.id}/edit`);
		} catch (error) {
			console.error('Error duplicating practice plan:', error);
			toast.push(error.message, {
				theme: {
					'--toastBackground': '#F56565',
					'--toastBarBackground': '#C53030'
				}
			});
		}
	}
</script>

<Breadcrumb
	customSegments={[{ name: 'Practice Plans', url: '/practice-plans' }, { name: practicePlan.name }]}
/>

<div class="container mx-auto p-4 sm:p-6">
	<!-- Header Section -->
	<header class="bg-white shadow-md rounded-lg p-4 sm:p-6 mb-6">
		<div class="flex flex-col sm:flex-row justify-between items-start gap-4 mb-4">
			<!-- Title and Description -->
			<div class="w-full sm:w-auto order-last sm:order-first">
				<h1 class="text-2xl font-bold break-words">{practicePlan.name}</h1>
				{#if practicePlan.description}
					<div class="mt-2">
						{#if $isDescriptionExpanded}
							<div class="flex justify-end">
								<button
									class="text-blue-500 hover:text-blue-600 text-sm font-medium bg-blue-50 px-3 py-1 rounded-md mb-2"
									on:click={() => ($isDescriptionExpanded = false)}
								>
									Show less of description ↑
								</button>
							</div>
						{/if}
						<div
							class="text-gray-600 prose prose-sm sm:prose lg:prose-lg"
							class:truncate={!$isDescriptionExpanded}
						>
							{@html practicePlan.description}
						</div>
						<div class="flex justify-end mt-1">
							{#if $isDescriptionExpanded}
								<button
									class="text-blue-500 hover:text-blue-600 text-sm font-medium bg-blue-50 px-3 py-1 rounded-md"
									on:click={() => ($isDescriptionExpanded = false)}
								>
									Show less of description ↓
								</button>
							{:else}
								<button
									class="text-blue-500 hover:text-blue-600 text-sm font-medium bg-blue-50 px-3 py-1 rounded-md"
									on:click={() => ($isDescriptionExpanded = true)}
								>
									Show more of description ↓
								</button>
							{/if}
						</div>
					</div>
				{/if}
			</div>

			<!-- Action Buttons -->
			<div class="flex flex-wrap items-center justify-end gap-2 sm:gap-4 order-first sm:order-last">
				{#if userCanEdit}
					<a
						href="/practice-plans/{practicePlan.id}/edit"
						class="bg-blue-500 text-white px-4 py-2 rounded hover:bg-blue-600 transition-colors text-sm sm:text-base whitespace-nowrap"
					>
						Edit Plan
					</a>
				{/if}
				{#if $page.data.session}
					<button
						on:click={handleDuplicate}
						class="bg-green-500 text-white px-4 py-2 rounded hover:bg-green-600 transition-colors text-sm sm:text-base whitespace-nowrap"
					>
						Duplicate Plan
					</button>
				{/if}
				<DeletePracticePlan planId={practicePlan.id} createdBy={practicePlan.created_by} />
				<UpvoteDownvote practicePlanId={practicePlan.id} />
			</div>
		</div>

		<!-- Practice Info Cards -->
		<div class="grid grid-cols-1 sm:grid-cols-2 lg:grid-cols-4 gap-4 mt-6">
			<div class="stat-card">
				<div class="stat-icon">⏱️</div>
				<div class="stat-content">
					<span class="stat-label">Time & Duration</span>
					<span class="stat-value">
						{formatTime(practicePlan.start_time?.slice(0, 5) || '09:00')} • {totalDuration} min
					</span>
				</div>
			</div>

			{#if practicePlan.phase_of_season}
				<div class="stat-card">
					<div class="stat-icon">🎯</div>
					<div class="stat-content">
						<span class="stat-label">Phase of Season</span>
						<span class="stat-value">{practicePlan.phase_of_season}</span>
					</div>
				</div>
			{/if}

			{#if practicePlan.estimated_number_of_participants}
				<div class="stat-card">
					<div class="stat-icon">👥</div>
					<div class="stat-content">
						<span class="stat-label">Participants</span>
						<span class="stat-value">{practicePlan.estimated_number_of_participants}</span>
					</div>
				</div>
			{/if}

			{#if practicePlan.practice_goals?.length}
				<div class="stat-card">
					<div class="stat-icon">🎯</div>
					<div class="stat-content">
						<span class="stat-label">Goals</span>
						<span class="stat-value">{practicePlan.practice_goals.length} goals</span>
					</div>
				</div>
			{/if}
		</div>
	</header>

	<!-- Practice Goals Section -->
	{#if practicePlan.practice_goals?.length}
		<div class="bg-white shadow-md rounded-lg p-6 mb-6">
			<h2 class="text-xl font-semibold mb-4">Practice Goals</h2>
			<ul class="space-y-2">
				{#each practicePlan.practice_goals as goal}
					<li class="flex items-start">
						<span class="mr-2">•</span>
						<span class="goal-text">{goal}</span>
					</li>
				{/each}
			</ul>
		</div>
	{/if}

<<<<<<< HEAD
       <!-- Group Filter -->
       <GroupFilter
               sections={practicePlan.sections}
               bind:selectedFilter={selectedGroupFilter}
               on:filterChange={handleGroupFilterChange}
       />
=======
	<!-- Position Filter -->
	<PositionFilter
		sections={practicePlan.sections}
		bind:selectedPositions
		on:filterChange={handlePositionFilterChange}
	/>
>>>>>>> 95e52428

	<!-- Main Content -->
	<div class="flex gap-6">
		<!-- Timeline (hidden on mobile) -->
		<Timeline
			sections={filteredSections}
			currentSectionId={$currentSectionId}
			{totalDuration}
			on:sectionSelect={handleSectionSelect}
		/>

		<!-- Practice Plan Content -->
		<div class="flex-1">
			{#each filteredSections as section, index (section.id)}
				<div data-section-id={section.id} class="mb-6">
					<Section
						{section}
						isActive={section.id === $currentSectionId}
						canEdit={false}
						sectionIndex={index}
                                               startTime={calculateSectionStartTime(filteredSections, index)}
					/>
				</div>
			{/each}
		</div>
	</div>
</div>

<!-- Comments Section -->
<div class="container mx-auto p-4 sm:p-6">
	<Comments practicePlanId={practicePlan.id} />
</div>

<style>
	.stat-card {
		background-color: white;
		padding: 1rem;
		border-radius: 0.5rem;
		box-shadow: 0 1px 2px 0 rgba(0, 0, 0, 0.05);
		display: flex;
		align-items: center;
		gap: 0.75rem;
	}

	.stat-icon {
		font-size: 1.5rem;
		line-height: 2rem;
	}

	.stat-content {
		display: flex;
		flex-direction: column;
	}

	.stat-label {
		font-size: 0.875rem;
		line-height: 1.25rem;
		color: rgb(107, 114, 128);
	}

	.stat-value {
		font-weight: 600;
		color: rgb(17, 24, 39);
	}

	@media (max-width: 768px) {
		.container {
			padding-left: 0.5rem;
			padding-right: 0.5rem;
		}
	}

	.truncate {
		max-height: 3em;
		overflow: hidden;
		display: -webkit-box;
		-webkit-line-clamp: 2;
		-webkit-box-orient: vertical;
	}

	.goal-text {
		overflow: hidden;
		display: -webkit-box;
		-webkit-line-clamp: 2;
		line-clamp: 2;
		-webkit-box-orient: vertical;
	}
</style><|MERGE_RESOLUTION|>--- conflicted
+++ resolved
@@ -20,15 +20,9 @@
 
 	// Store for tracking the current section
 	const currentSectionId = writable(null);
-<<<<<<< HEAD
 	
-       // Group filter state
-       let selectedGroupFilter = 'All Groups';
-=======
-
-	// Position filter state
-	let selectedPositions = ['CHASERS', 'BEATERS', 'SEEKERS'];
->>>>>>> 95e52428
+	// Group filter state
+	let selectedGroupFilter = 'All Groups';
 
 	// Calculate total duration considering parallel activities
 	$: totalDuration = practicePlan.sections.reduce((sum, section) => sum + section.duration, 0);
@@ -96,118 +90,14 @@
 			date.getMinutes().toString().padStart(2, '0')
 		);
 	}
-<<<<<<< HEAD
 	
-       // Handle group filter change
-       function handleGroupFilterChange(event) {
-               selectedGroupFilter = event.detail.filter;
-       }
-
-       // Filter sections based on selected group
-       $: filteredSections = filterSectionsByGroup(practicePlan.sections, selectedGroupFilter);
-=======
-
-	// Handle position filter change
-	function handlePositionFilterChange(event) {
-		selectedPositions = event.detail.selectedPositions;
-	}
-
-	// Filter sections based on selected positions
-	$: filteredSections = filterSectionsByPositions(practicePlan.sections, selectedPositions);
-
-	function filterSectionsByPositions(sections, positions) {
-		// If all positions are selected, return original sections
-		if (positions.length === 3) {
-			return sections;
-		}
-
-		return sections
-			.map((section) => {
-				const filteredItems = section.items.filter((item) => {
-					// If item has no parallel_timeline, it's for everyone
-					if (!item.parallel_timeline) {
-						return true;
-					}
-
-					// Check if the item's timeline matches any selected position
-					return positions.includes(item.parallel_timeline);
-				});
-
-				// If only one position is selected, remove parallel grouping
-				if (positions.length === 1) {
-					// Flatten parallel groups - just show items in sequence
-					const processedItems = [];
-					filteredItems.forEach((item) => {
-						// Reset parallel group indicators for single position view
-						processedItems.push({
-							...item,
-							parallel_group_id: null,
-							parallel_timeline: null,
-							group_timelines: null
-						});
-					});
-					return {
-						...section,
-						items: processedItems
-					};
-				}
-
-				// For multiple positions, we need to check each parallel group
-				// to see if it still has multiple positions after filtering
-				const processedItems = [];
-				const parallelGroups = {};
-
-				// First, group items by parallel_group_id
-				filteredItems.forEach((item) => {
-					if (item.parallel_group_id) {
-						if (!parallelGroups[item.parallel_group_id]) {
-							parallelGroups[item.parallel_group_id] = [];
-						}
-						parallelGroups[item.parallel_group_id].push(item);
-					} else {
-						// Non-parallel items go straight through
-						processedItems.push(item);
-					}
-				});
-
-				// Then check each parallel group
-				Object.entries(parallelGroups).forEach(([groupId, groupItems]) => {
-					// Count unique positions in this group after filtering
-					const uniquePositions = new Set(
-						groupItems.map((item) => item.parallel_timeline).filter(Boolean)
-					);
-
-					if (uniquePositions.size > 1) {
-						// Multiple positions visible - keep parallel structure
-						groupItems.forEach((item) => processedItems.push(item));
-					} else {
-						// Only one position visible in this group - flatten it
-						groupItems.forEach((item) => {
-							processedItems.push({
-								...item,
-								parallel_group_id: null,
-								parallel_timeline: null,
-								group_timelines: null
-							});
-						});
-					}
-				});
-
-				// Sort items by their original order
-				processedItems.sort((a, b) => {
-					const indexA = filteredItems.indexOf(filteredItems.find((item) => item.id === a.id));
-					const indexB = filteredItems.indexOf(filteredItems.find((item) => item.id === b.id));
-					return indexA - indexB;
-				});
-
-				return {
-					...section,
-					items: processedItems
-				};
-			})
-			.filter((section) => section.items.length > 0); // Remove empty sections
-	}
->>>>>>> 95e52428
+	// Handle group filter change
+	function handleGroupFilterChange(event) {
+		selectedGroupFilter = event.detail.filter;
+	}
+
+	// Filter sections based on selected group
+	$: filteredSections = filterSectionsByGroup(practicePlan.sections, selectedGroupFilter);
 
 	// Calculate section start times
 	function calculateSectionStartTime(sections, sectionIndex) {
@@ -381,21 +271,12 @@
 		</div>
 	{/if}
 
-<<<<<<< HEAD
-       <!-- Group Filter -->
-       <GroupFilter
-               sections={practicePlan.sections}
-               bind:selectedFilter={selectedGroupFilter}
-               on:filterChange={handleGroupFilterChange}
-       />
-=======
-	<!-- Position Filter -->
-	<PositionFilter
+	<!-- Group Filter -->
+	<GroupFilter
 		sections={practicePlan.sections}
-		bind:selectedPositions
-		on:filterChange={handlePositionFilterChange}
+		bind:selectedFilter={selectedGroupFilter}
+		on:filterChange={handleGroupFilterChange}
 	/>
->>>>>>> 95e52428
 
 	<!-- Main Content -->
 	<div class="flex gap-6">
