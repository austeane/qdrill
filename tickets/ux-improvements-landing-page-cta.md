# UX Improvement: Enhance Landing Page CTA Hierarchy

## Priority: High

**Impact**: High (First impression and conversion)  
**Effort**: Low  
**Status**: Open

## Problem

According to UX feedback, the "Sign in with Google" button is small and easy to miss. The call-to-action hierarchy needs improvement to guide users toward the primary action and make sign-in more prominent for first-time visitors.

## Solution

Redesign the landing page to feature a more prominent sign-in CTA and improve the overall call-to-action hierarchy to better guide user actions.

## Files to Modify

### Primary Files

- `src/routes/+page.svelte` - Main landing page with hero section
- `src/routes/Header.svelte` - Header sign-in button (if changes needed)

### Supporting Files

- `src/lib/components/ui/button/` - Potential new button variants

## Current Implementation Analysis

The landing page hero currently contains only two actions: **Create Practice Plan** and **Browse Drills**. There is no sign‑in call‑to‑action in this section. The relevant portion of `src/routes/+page.svelte` is:

```svelte
<div class="space-y-4">
  <button
    on:click={navigateToWizard}
    disabled={isNavigating}
    class="inline-block bg-blue-600 hover:bg-blue-700 text-white font-bold py-3 px-6 rounded-lg w-full sm:w-auto text-center relative"
  >
    {#if isNavigating}
      <div class="absolute inset-0 flex items-center justify-center">
        <Spinner size="sm" color="white" />
      </div>
      <span class="opacity-0">Create Practice Plan</span>
    {:else}
      Create Practice Plan
    {/if}
  </button>
  <a
    href="/drills"
    class="inline-block bg-gray-600 hover:bg-gray-700 text-white font-bold py-3 px-6 rounded-lg w-full sm:w-auto text-center"
  >
    Browse Drills
  </a>
</div>
```

<<<<<<< HEAD
<!-- Current sign-in in header (small) -->
<button on:click={() => signIn.social({ provider: 'google' })}> Sign in with Google </button>
=======
The sign‑in button is only present in the header and is relatively small:

```svelte
{#if user}
  <!-- profile dropdown -->
{:else}
  <button
    on:click={() => signIn.social({ provider: 'google' })}
    class="text-gray-700 hover:text-gray-900 font-semibold"
  >
    Sign in with Google
  </button>
{/if}
>>>>>>> 33ca0e6d
```

**Issues:**

1. Sign-in button is small and hidden in navigation
2. Primary CTAs don't mention the value of signing in
3. No clear indication that an account provides additional benefits
4. Hero section doesn't emphasize the "free" aspect

## Implementation Details

### Enhanced Hero Section

```svelte
<!-- src/routes/+page.svelte -->
<script>
	import { page } from '$app/stores';
	import { signIn } from '$lib/auth-client';
	import LoadingButton from '$lib/components/ui/button/LoadingButton.svelte';

	$: isAuthenticated = !!$page.data.session?.user;
	let isSigningIn = false;

	async function handleSignIn() {
		isSigningIn = true;
		try {
			await signIn.social({ provider: 'google' });
		} finally {
			isSigningIn = false;
		}
	}
</script>

<!-- Enhanced hero section -->
<div class="lg:w-1/2 text-center lg:text-left mb-8 lg:mb-0">
	<img
		src="/images/qdrill-pill.png"
		alt="QDrill Logo"
		class="mb-4 max-w-[150px] lg:max-w-[300px]"
	/>

	<h1 class="text-3xl lg:text-4xl font-bold text-gray-900 mb-4">Practice Planning Made Easy</h1>

	<p class="text-lg text-gray-600 mb-6">
		Easily find, create, and share quadball drills and practice plans. Focus on coaching, QDrill
		makes planning easy.
	</p>

	{#if isAuthenticated}
		<!-- Authenticated user CTAs -->
		<div class="space-y-4">
			<button
				on:click={navigateToWizard}
				disabled={isNavigating}
				class="inline-block bg-blue-600 hover:bg-blue-700 text-white font-bold py-3 px-8 rounded-lg w-full sm:w-auto text-center relative text-lg"
			>
				{#if isNavigating}
					<div class="absolute inset-0 flex items-center justify-center">
						<Spinner size="sm" color="white" />
					</div>
					<span class="opacity-0">Create Practice Plan</span>
				{:else}
					Create Practice Plan
				{/if}
			</button>

			<a
				href="/drills"
				class="inline-block bg-gray-600 hover:bg-gray-700 text-white font-bold py-3 px-8 rounded-lg w-full sm:w-auto text-center ml-0 sm:ml-4"
			>
				Browse Drills
			</a>
		</div>
	{:else}
		<!-- Unauthenticated user CTAs -->
		<div class="space-y-4">
			<!-- Primary CTA: Sign Up -->
			<LoadingButton
				loading={isSigningIn}
				loadingText="Signing in..."
				on:click={handleSignIn}
				className="bg-blue-600 hover:bg-blue-700 text-white font-bold py-4 px-8 rounded-lg w-full sm:w-auto text-lg shadow-lg"
			>
				Get Started Free
			</LoadingButton>

			<p class="text-sm text-gray-500">Free Google sign-in • No credit card required</p>

			<!-- Secondary CTAs -->
			<div class="flex flex-col sm:flex-row gap-3 pt-2">
				<a
					href="/drills"
					class="inline-block bg-gray-100 hover:bg-gray-200 text-gray-700 font-semibold py-3 px-6 rounded-lg text-center border"
				>
					Browse Drills
				</a>

				<button
					on:click={navigateToWizard}
					class="inline-block bg-gray-100 hover:bg-gray-200 text-gray-700 font-semibold py-3 px-6 rounded-lg text-center border"
				>
					Preview Builder
				</button>
			</div>
		</div>
	{/if}

	<!-- Value proposition for unauthenticated users -->
	{#if !isAuthenticated}
		<div class="mt-6 p-4 bg-blue-50 rounded-lg border border-blue-200">
			<h3 class="font-semibold text-blue-900 mb-2">What you get:</h3>
			<ul class="text-sm text-blue-800 space-y-1">
				<li>✓ Save unlimited drills and practice plans</li>
				<li>✓ AI-powered practice plan generation</li>
				<li>✓ Share plans with your team</li>
				<li>✓ Access to community drills library</li>
			</ul>
		</div>
	{/if}
</div>
```

### Enhanced Header Sign-In (Alternative)

```svelte
<!-- Enhanced header sign-in for unauthenticated users -->
{#if !user}
	<div class="flex items-center space-x-3">
		<a href="/drills" class="text-gray-600 hover:text-gray-900 font-medium"> Browse </a>
		<LoadingButton
			loading={isSigningIn}
			on:click={handleSignIn}
			variant="default"
			size="sm"
			className="bg-blue-600 hover:bg-blue-700 text-white"
		>
			Sign In
		</LoadingButton>
	</div>
{/if}
```

### Mobile-Optimized CTAs

```svelte
<!-- Mobile-specific improvements -->
<style>
	@media (max-width: 640px) {
		.hero-cta-primary {
			font-size: 1.125rem; /* text-lg */
			padding: 1rem 2rem; /* py-4 px-8 */
			width: 100%;
		}

		.hero-cta-secondary {
			font-size: 1rem;
			padding: 0.75rem 1.5rem;
			width: 100%;
		}
	}
</style>
```

### Alternative: Prominent Header CTA Banner

```svelte
<!-- Optional: Add a promotional banner for unauthenticated users -->
{#if !isAuthenticated}
	<div class="bg-gradient-to-r from-blue-600 to-blue-700 text-white text-center py-3 px-4">
		<div class="container mx-auto flex items-center justify-between">
			<span class="text-sm font-medium"> 🎯 Start building better practice plans today </span>
			<LoadingButton
				loading={isSigningIn}
				on:click={handleSignIn}
				size="sm"
				className="bg-white text-blue-600 hover:bg-gray-100"
			>
				Sign Up Free
			</LoadingButton>
		</div>
	</div>
{/if}
```

## Visual Hierarchy Guidelines

### Priority Order for Unauthenticated Users:

1. **Primary**: "Get Started Free" (large, prominent button)
2. **Secondary**: Value proposition callout
3. **Tertiary**: Browse/Preview options
4. **Quaternary**: Detailed feature descriptions

### Color and Size Guidelines:

- **Primary CTA**: Blue (#2563eb), large size, prominent placement
- **Secondary CTAs**: Gray outline, smaller size
- **Value props**: Light blue background (#eff6ff) with blue text
- **Trust signals**: Small gray text, subtle

## Acceptance Criteria

- [ ] Sign-in CTA is prominently displayed and easily discoverable
- [ ] Clear value proposition communicated before sign-in
- [ ] "Free" and "no credit card required" messaging included
- [ ] Different CTA experience for authenticated vs unauthenticated users
- [ ] Mobile-optimized button sizes and spacing
- [ ] Loading states for sign-in process
- [ ] Clear visual hierarchy guides user attention
- [ ] Trust signals (Google sign-in, free account) prominent

## Testing

- [ ] Test CTA visibility and click-through rates
- [ ] Test sign-in conversion from landing page
- [ ] Test mobile CTA usability
- [ ] Test loading states during sign-in process
- [ ] A/B test different CTA copy and positioning
- [ ] Test accessibility with screen readers
- [ ] Test different viewport sizes

## Success Metrics

- [ ] Increase in sign-in conversion rate from landing page
- [ ] Improved time-to-sign-in for new users
- [ ] Reduced bounce rate on landing page
- [ ] Higher engagement with primary CTAs

## Notes

- Consider A/B testing different CTA copy ("Get Started Free" vs "Sign Up Free" vs "Create Account")
- Monitor conversion rates and adjust based on data
- Ensure sign-in flow is smooth and returns users to appropriate page
- Consider adding social proof elements (user count, testimonials)<|MERGE_RESOLUTION|>--- conflicted
+++ resolved
@@ -1,28 +1,23 @@
 # UX Improvement: Enhance Landing Page CTA Hierarchy
 
 ## Priority: High
-
 **Impact**: High (First impression and conversion)  
 **Effort**: Low  
 **Status**: Open
 
 ## Problem
-
 According to UX feedback, the "Sign in with Google" button is small and easy to miss. The call-to-action hierarchy needs improvement to guide users toward the primary action and make sign-in more prominent for first-time visitors.
 
 ## Solution
-
 Redesign the landing page to feature a more prominent sign-in CTA and improve the overall call-to-action hierarchy to better guide user actions.
 
 ## Files to Modify
 
 ### Primary Files
-
 - `src/routes/+page.svelte` - Main landing page with hero section
 - `src/routes/Header.svelte` - Header sign-in button (if changes needed)
 
 ### Supporting Files
-
 - `src/lib/components/ui/button/` - Potential new button variants
 
 ## Current Implementation Analysis
@@ -54,10 +49,6 @@
 </div>
 ```
 
-<<<<<<< HEAD
-<!-- Current sign-in in header (small) -->
-<button on:click={() => signIn.social({ provider: 'google' })}> Sign in with Google </button>
-=======
 The sign‑in button is only present in the header and is relatively small:
 
 ```svelte
@@ -71,11 +62,9 @@
     Sign in with Google
   </button>
 {/if}
->>>>>>> 33ca0e6d
 ```
 
 **Issues:**
-
 1. Sign-in button is small and hidden in navigation
 2. Primary CTAs don't mention the value of signing in
 3. No clear indication that an account provides additional benefits
@@ -84,196 +73,193 @@
 ## Implementation Details
 
 ### Enhanced Hero Section
-
 ```svelte
 <!-- src/routes/+page.svelte -->
 <script>
-	import { page } from '$app/stores';
-	import { signIn } from '$lib/auth-client';
-	import LoadingButton from '$lib/components/ui/button/LoadingButton.svelte';
-
-	$: isAuthenticated = !!$page.data.session?.user;
-	let isSigningIn = false;
-
-	async function handleSignIn() {
-		isSigningIn = true;
-		try {
-			await signIn.social({ provider: 'google' });
-		} finally {
-			isSigningIn = false;
-		}
-	}
+  import { page } from '$app/stores';
+  import { signIn } from '$lib/auth-client';
+  import LoadingButton from '$lib/components/ui/button/LoadingButton.svelte';
+  
+  $: isAuthenticated = !!$page.data.session?.user;
+  let isSigningIn = false;
+  
+  async function handleSignIn() {
+    isSigningIn = true;
+    try {
+      await signIn.social({ provider: 'google' });
+    } finally {
+      isSigningIn = false;
+    }
+  }
 </script>
 
 <!-- Enhanced hero section -->
 <div class="lg:w-1/2 text-center lg:text-left mb-8 lg:mb-0">
-	<img
-		src="/images/qdrill-pill.png"
-		alt="QDrill Logo"
-		class="mb-4 max-w-[150px] lg:max-w-[300px]"
-	/>
-
-	<h1 class="text-3xl lg:text-4xl font-bold text-gray-900 mb-4">Practice Planning Made Easy</h1>
-
-	<p class="text-lg text-gray-600 mb-6">
-		Easily find, create, and share quadball drills and practice plans. Focus on coaching, QDrill
-		makes planning easy.
-	</p>
-
-	{#if isAuthenticated}
-		<!-- Authenticated user CTAs -->
-		<div class="space-y-4">
-			<button
-				on:click={navigateToWizard}
-				disabled={isNavigating}
-				class="inline-block bg-blue-600 hover:bg-blue-700 text-white font-bold py-3 px-8 rounded-lg w-full sm:w-auto text-center relative text-lg"
-			>
-				{#if isNavigating}
-					<div class="absolute inset-0 flex items-center justify-center">
-						<Spinner size="sm" color="white" />
-					</div>
-					<span class="opacity-0">Create Practice Plan</span>
-				{:else}
-					Create Practice Plan
-				{/if}
-			</button>
-
-			<a
-				href="/drills"
-				class="inline-block bg-gray-600 hover:bg-gray-700 text-white font-bold py-3 px-8 rounded-lg w-full sm:w-auto text-center ml-0 sm:ml-4"
-			>
-				Browse Drills
-			</a>
-		</div>
-	{:else}
-		<!-- Unauthenticated user CTAs -->
-		<div class="space-y-4">
-			<!-- Primary CTA: Sign Up -->
-			<LoadingButton
-				loading={isSigningIn}
-				loadingText="Signing in..."
-				on:click={handleSignIn}
-				className="bg-blue-600 hover:bg-blue-700 text-white font-bold py-4 px-8 rounded-lg w-full sm:w-auto text-lg shadow-lg"
-			>
-				Get Started Free
-			</LoadingButton>
-
-			<p class="text-sm text-gray-500">Free Google sign-in • No credit card required</p>
-
-			<!-- Secondary CTAs -->
-			<div class="flex flex-col sm:flex-row gap-3 pt-2">
-				<a
-					href="/drills"
-					class="inline-block bg-gray-100 hover:bg-gray-200 text-gray-700 font-semibold py-3 px-6 rounded-lg text-center border"
-				>
-					Browse Drills
-				</a>
-
-				<button
-					on:click={navigateToWizard}
-					class="inline-block bg-gray-100 hover:bg-gray-200 text-gray-700 font-semibold py-3 px-6 rounded-lg text-center border"
-				>
-					Preview Builder
-				</button>
-			</div>
-		</div>
-	{/if}
-
-	<!-- Value proposition for unauthenticated users -->
-	{#if !isAuthenticated}
-		<div class="mt-6 p-4 bg-blue-50 rounded-lg border border-blue-200">
-			<h3 class="font-semibold text-blue-900 mb-2">What you get:</h3>
-			<ul class="text-sm text-blue-800 space-y-1">
-				<li>✓ Save unlimited drills and practice plans</li>
-				<li>✓ AI-powered practice plan generation</li>
-				<li>✓ Share plans with your team</li>
-				<li>✓ Access to community drills library</li>
-			</ul>
-		</div>
-	{/if}
+  <img src="/images/qdrill-pill.png" alt="QDrill Logo" class="mb-4 max-w-[150px] lg:max-w-[300px]" />
+  
+  <h1 class="text-3xl lg:text-4xl font-bold text-gray-900 mb-4">
+    Practice Planning Made Easy
+  </h1>
+  
+  <p class="text-lg text-gray-600 mb-6">
+    Easily find, create, and share quadball drills and practice plans. 
+    Focus on coaching, QDrill makes planning easy.
+  </p>
+  
+  {#if isAuthenticated}
+    <!-- Authenticated user CTAs -->
+    <div class="space-y-4">
+      <button
+        on:click={navigateToWizard}
+        disabled={isNavigating}
+        class="inline-block bg-blue-600 hover:bg-blue-700 text-white font-bold py-3 px-8 rounded-lg w-full sm:w-auto text-center relative text-lg"
+      >
+        {#if isNavigating}
+          <div class="absolute inset-0 flex items-center justify-center">
+            <Spinner size="sm" color="white" />
+          </div>
+          <span class="opacity-0">Create Practice Plan</span>
+        {:else}
+          Create Practice Plan
+        {/if}
+      </button>
+      
+      <a
+        href="/drills"
+        class="inline-block bg-gray-600 hover:bg-gray-700 text-white font-bold py-3 px-8 rounded-lg w-full sm:w-auto text-center ml-0 sm:ml-4"
+      >
+        Browse Drills
+      </a>
+    </div>
+  {:else}
+    <!-- Unauthenticated user CTAs -->
+    <div class="space-y-4">
+      <!-- Primary CTA: Sign Up -->
+      <LoadingButton
+        loading={isSigningIn}
+        loadingText="Signing in..."
+        on:click={handleSignIn}
+        className="bg-blue-600 hover:bg-blue-700 text-white font-bold py-4 px-8 rounded-lg w-full sm:w-auto text-lg shadow-lg"
+      >
+        Get Started Free
+      </LoadingButton>
+      
+      <p class="text-sm text-gray-500">
+        Free Google sign-in • No credit card required
+      </p>
+      
+      <!-- Secondary CTAs -->
+      <div class="flex flex-col sm:flex-row gap-3 pt-2">
+        <a
+          href="/drills"
+          class="inline-block bg-gray-100 hover:bg-gray-200 text-gray-700 font-semibold py-3 px-6 rounded-lg text-center border"
+        >
+          Browse Drills
+        </a>
+        
+        <button
+          on:click={navigateToWizard}
+          class="inline-block bg-gray-100 hover:bg-gray-200 text-gray-700 font-semibold py-3 px-6 rounded-lg text-center border"
+        >
+          Preview Builder
+        </button>
+      </div>
+    </div>
+  {/if}
+  
+  <!-- Value proposition for unauthenticated users -->
+  {#if !isAuthenticated}
+    <div class="mt-6 p-4 bg-blue-50 rounded-lg border border-blue-200">
+      <h3 class="font-semibold text-blue-900 mb-2">What you get:</h3>
+      <ul class="text-sm text-blue-800 space-y-1">
+        <li>✓ Save unlimited drills and practice plans</li>
+        <li>✓ AI-powered practice plan generation</li>
+        <li>✓ Share plans with your team</li>
+        <li>✓ Access to community drills library</li>
+      </ul>
+    </div>
+  {/if}
 </div>
 ```
 
 ### Enhanced Header Sign-In (Alternative)
-
 ```svelte
 <!-- Enhanced header sign-in for unauthenticated users -->
 {#if !user}
-	<div class="flex items-center space-x-3">
-		<a href="/drills" class="text-gray-600 hover:text-gray-900 font-medium"> Browse </a>
-		<LoadingButton
-			loading={isSigningIn}
-			on:click={handleSignIn}
-			variant="default"
-			size="sm"
-			className="bg-blue-600 hover:bg-blue-700 text-white"
-		>
-			Sign In
-		</LoadingButton>
-	</div>
+  <div class="flex items-center space-x-3">
+    <a href="/drills" class="text-gray-600 hover:text-gray-900 font-medium">
+      Browse
+    </a>
+    <LoadingButton
+      loading={isSigningIn}
+      on:click={handleSignIn}
+      variant="default"
+      size="sm"
+      className="bg-blue-600 hover:bg-blue-700 text-white"
+    >
+      Sign In
+    </LoadingButton>
+  </div>
 {/if}
 ```
 
 ### Mobile-Optimized CTAs
-
 ```svelte
 <!-- Mobile-specific improvements -->
 <style>
-	@media (max-width: 640px) {
-		.hero-cta-primary {
-			font-size: 1.125rem; /* text-lg */
-			padding: 1rem 2rem; /* py-4 px-8 */
-			width: 100%;
-		}
-
-		.hero-cta-secondary {
-			font-size: 1rem;
-			padding: 0.75rem 1.5rem;
-			width: 100%;
-		}
-	}
+  @media (max-width: 640px) {
+    .hero-cta-primary {
+      font-size: 1.125rem; /* text-lg */
+      padding: 1rem 2rem; /* py-4 px-8 */
+      width: 100%;
+    }
+    
+    .hero-cta-secondary {
+      font-size: 1rem;
+      padding: 0.75rem 1.5rem;
+      width: 100%;
+    }
+  }
 </style>
 ```
 
 ### Alternative: Prominent Header CTA Banner
-
 ```svelte
 <!-- Optional: Add a promotional banner for unauthenticated users -->
 {#if !isAuthenticated}
-	<div class="bg-gradient-to-r from-blue-600 to-blue-700 text-white text-center py-3 px-4">
-		<div class="container mx-auto flex items-center justify-between">
-			<span class="text-sm font-medium"> 🎯 Start building better practice plans today </span>
-			<LoadingButton
-				loading={isSigningIn}
-				on:click={handleSignIn}
-				size="sm"
-				className="bg-white text-blue-600 hover:bg-gray-100"
-			>
-				Sign Up Free
-			</LoadingButton>
-		</div>
-	</div>
+  <div class="bg-gradient-to-r from-blue-600 to-blue-700 text-white text-center py-3 px-4">
+    <div class="container mx-auto flex items-center justify-between">
+      <span class="text-sm font-medium">
+        🎯 Start building better practice plans today
+      </span>
+      <LoadingButton
+        loading={isSigningIn}
+        on:click={handleSignIn}
+        size="sm"
+        className="bg-white text-blue-600 hover:bg-gray-100"
+      >
+        Sign Up Free
+      </LoadingButton>
+    </div>
+  </div>
 {/if}
 ```
 
 ## Visual Hierarchy Guidelines
 
 ### Priority Order for Unauthenticated Users:
-
 1. **Primary**: "Get Started Free" (large, prominent button)
 2. **Secondary**: Value proposition callout
 3. **Tertiary**: Browse/Preview options
 4. **Quaternary**: Detailed feature descriptions
 
 ### Color and Size Guidelines:
-
 - **Primary CTA**: Blue (#2563eb), large size, prominent placement
 - **Secondary CTAs**: Gray outline, smaller size
 - **Value props**: Light blue background (#eff6ff) with blue text
 - **Trust signals**: Small gray text, subtle
 
 ## Acceptance Criteria
-
 - [ ] Sign-in CTA is prominently displayed and easily discoverable
 - [ ] Clear value proposition communicated before sign-in
 - [ ] "Free" and "no credit card required" messaging included
@@ -284,7 +270,6 @@
 - [ ] Trust signals (Google sign-in, free account) prominent
 
 ## Testing
-
 - [ ] Test CTA visibility and click-through rates
 - [ ] Test sign-in conversion from landing page
 - [ ] Test mobile CTA usability
@@ -294,15 +279,13 @@
 - [ ] Test different viewport sizes
 
 ## Success Metrics
-
 - [ ] Increase in sign-in conversion rate from landing page
 - [ ] Improved time-to-sign-in for new users
 - [ ] Reduced bounce rate on landing page
 - [ ] Higher engagement with primary CTAs
 
 ## Notes
-
 - Consider A/B testing different CTA copy ("Get Started Free" vs "Sign Up Free" vs "Create Account")
 - Monitor conversion rates and adjust based on data
 - Ensure sign-in flow is smooth and returns users to appropriate page
-- Consider adding social proof elements (user count, testimonials)+- Consider adding social proof elements (user count, testimonials) 